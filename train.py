--- conflicted
+++ resolved
@@ -213,14 +213,10 @@
         dataset = TextclfDataset(json_file, tokenizer, num_labels, args.doc_inner_batch_size, args.max_seq_length, args.encode_document, longformer, tag=True)
     elif args.task_name == "summary":
         from datasets.summarization import SummarizationDataset
-<<<<<<< HEAD
         dataset = SummarizationDataset(json_file, tokenizer, max_target_length=args.max_summarization_length)
-=======
-        dataset = SummarizationDataset(json_file, tokenizer)
     elif args.task_name == "translation":
         from datasets.translation import TranslationDataset
         dataset = TranslationDataset(json_file, tokenizer)
->>>>>>> 5a324876
     if args.distributed:
         sampler = DistributedSampler(dataset)
     else:
@@ -304,7 +300,7 @@
     eval_func = None
 
     if args.task_name == "ner":
-        from seqeval.metrics import classification_report, precision_score, recall_score, f1_score 
+        from seqeval.metrics import classification_report, precision_score, recall_score, f1_score
         y_true = []
         y_pred = []
         for step, batch in enumerate(tqdm(eval_dataloader, desc="Evaluating")):
